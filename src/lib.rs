//! no_std driver for the MPU9250 & onboard AK8963 (accelerometer + gyroscope +
//! magnetometer IMU)
//!
//! # Connections
//!
//! - NCS
//! - SCL = SCK
//! - SDA = SDI = MOSI
//! - AD0 = SDO = MISO
//!
//! # Usage
//!
//! Use embedded-hal implementation to get SPI, NCS, and delay, then create mpu
//! handle
//!
//! ```
//! // to create sensor with mag support and default configuration:
//! let mut mpu = Mpu9250::marg_default(spi, ncs, &mut delay)?;
//! // to create sensor without mag support and default configuration:
//! let mut mpu = Mpu9250::imu_default(spi, ncs, &mut delay)?;
//! // to get all supported measurements:
//! let all = mpu.all()?;
//! println!("{:?}", all);
//! // One can also use conf module to supply configuration:
//! let mut mpu =
//!     Mpu9250::marg(spi,
//!                   ncs,
//!                   &mut delay,
//!                   MpuConfig::marg().mag_scale(conf::MagScale::_14BITS))?;
//! ```
//!
//! More examples (for stm32) in [Proving ground] repo.
//!
//! # References
//!
//! - [Product specification][2]
//!
//! [1]: https://www.invensense.com/wp-content/uploads/2015/02/PS-MPU-9250A-01-v1.1.pdf
//!
//! - [Register map][2]
//!
//! [2]: https://www.invensense.com/wp-content/uploads/2015/02/RM-MPU-9250A-00-v1.6.pdf
//!
//! - [AK8963 specification][3]
//!
//! [3]: https://www.akm.com/akm/en/file/datasheet/AK8963C.pdf
//!
//! - [Proving ground][4]
//!
//! [4]: https://github.com/copterust/proving-ground

#![deny(missing_docs)]
#![no_std]

#[macro_use]
extern crate bitflags;
extern crate cast;
extern crate embedded_hal as hal;

mod ak8963;
mod conf;
mod device;
mod types;

#[cfg(feature = "dmp")]
mod dmp_firmware;

#[cfg(feature = "dmp")]
pub use dmp_firmware::DMP_FIRMWARE;

use ak8963::AK8963;

use core::marker::PhantomData;

use cast::{f32, i32, u16};

use hal::blocking::delay::DelayMs;
use hal::spi::{Mode, Phase, Polarity};

pub use conf::*;
pub use types::*;

#[doc(hidden)]
pub use device::Releasable;
pub use device::{Device, I2cDevice, NineDOFDevice, SpiDevice};

/// Suported MPUx devices
pub enum MpuXDevice {
    /// MPU 9250
    MPU9250 = 0x71,
    /// MPU 9255
    MPU9255 = 0x73,
    /// MPU 6500
    MPU6500 = 0x70,
}

impl MpuXDevice {
    fn imu_supported(b: u8) -> bool {
        b == (MpuXDevice::MPU9250 as u8)
        || b == (MpuXDevice::MPU9255 as u8)
        || b == (MpuXDevice::MPU6500 as u8)
    }

    fn marg_supported(b: u8) -> bool {
        b == (MpuXDevice::MPU9250 as u8) || b == (MpuXDevice::MPU9255 as u8)
    }
}

/// MPU9250 driver
pub struct Mpu9250<DEV, MODE> {
    // connections
    dev: DEV,
    // data; factory defaults.
    mag_sensitivity_adjustments: [f32; 3],
    raw_mag_sensitivity_adjustments: [u8; 3],
    // configuration
    gyro_scale: GyroScale,
    accel_scale: AccelScale,
    mag_scale: MagScale,
    gyro_temp_data_rate: GyroTempDataRate,
    accel_data_rate: AccelDataRate,
    sample_rate_divisor: Option<u8>,
    dmp_configuration: Option<DmpConfiguration>,
    packet_size: usize,
    // mode
    _mode: PhantomData<MODE>,
}

/// MPU Error
#[derive(Debug, Copy, Clone)]
pub enum Error<E> {
    /// WHO_AM_I returned invalid value (returned value is argument).
    InvalidDevice(u8),
    /// Mode not supported by device (WHO_AM_I is argument)
    ModeNotSupported(u8),
    /// Underlying bus error.
    BusError(E),
    /// Calibration error (not enough data gathered)
    CalibrationError,
    /// Reinitialization error (user provided function was unable to re-init
    /// device)
    ReInitError,
    /// DMP read internal memory error
    DmpRead,
    /// DMP write internal memory error
    DmpWrite,
    /// DMP firmware loading error
    DmpFirmware,
    /// DMP data are not ready yet
    DmpDataNotReady,
    /// DMP data do not correspond to the expected format
    DmpDataInvalid,
}

impl<E> core::convert::From<E> for Error<E> {
    fn from(error: E) -> Self {
        Error::BusError(error)
    }
}

// 2 for 8 Hz, 6 for 100 Hz continuous magnetometer data read
const MMODE: u8 = 0x06;

/// G constant
pub const G: f32 = 9.807;
const PI_180: f32 = core::f32::consts::PI / 180.;
const TEMP_SENSITIVITY: f32 = 333.87;
const TEMP_DIFF: f32 = 21.0;
const TEMP_ROOM_OFFSET: f32 = 0.0;

/// SPI device definitions
#[cfg(not(feature = "i2c"))]
mod spi_defs {
    use super::*;
    use hal::blocking::spi;
    use hal::digital::v2::OutputPin;

    // SPI device, 6DOF
    impl<E, SPI, NCS> Mpu9250<SpiDevice<SPI, NCS>, Imu>
        where SPI: spi::Write<u8, Error = E> + spi::Transfer<u8, Error = E>,
              NCS: OutputPin
    {
        /// Creates a new [`Imu`] driver from a SPI peripheral and a NCS pin
        /// with default configuration.
        pub fn imu_default<D>(
            spi: SPI,
            ncs: NCS,
            delay: &mut D)
            -> Result<Self,
                      Error<<SpiDevice<SPI, NCS> as device::Device>::Error>>
            where D: DelayMs<u8>
        {
            Self::imu(spi, ncs, delay, &mut MpuConfig::imu())
        }

        /// Creates a new Imu driver from a SPI peripheral and a NCS pin with
        /// provided configuration [`Config`].
        ///
        /// [`Config`]: ./conf/struct.MpuConfig.html
        pub fn imu<D>(
            spi: SPI,
            ncs: NCS,
            delay: &mut D,
            config: &mut MpuConfig<Imu>)
            -> Result<Self,
                      Error<<SpiDevice<SPI, NCS> as device::Device>::Error>>
            where D: DelayMs<u8>
        {
            let dev = SpiDevice::new(spi, ncs);
            Self::new_imu(dev, delay, config)
        }

        /// Creates a new Imu driver from a SPI peripheral and a NCS pin with
        /// provided configuration [`Config`]. Reinit function can be used to
        /// re-initialize SPI bus. Usecase: change SPI speed for faster data
        /// transfer:
        /// "Communication with all registers of the device is
        ///    performed using either I2C at 400kHz or SPI at 1M Hz.
        ///    For applications requiring faster communications, the sensor and
        ///    interrupt registers may be read using SPI at 20MHz."
        ///
        /// [`Config`]: ./conf/struct.MpuConfig.html
        pub fn imu_with_reinit<D, F>(
            spi: SPI,
            ncs: NCS,
            delay: &mut D,
            config: &mut MpuConfig<Imu>,
            reinit_fn: F)
            -> Result<Self,
                      Error<<SpiDevice<SPI, NCS> as device::Device>::Error>>
            where D: DelayMs<u8>,
                  F: FnOnce(SPI, NCS) -> Option<(SPI, NCS)>
        {
            let dev = SpiDevice::new(spi, ncs);
            let mpu = Self::new_imu(dev, delay, config)?;
            mpu.reinit_spi_device(reinit_fn)
        }
    }

    // SPI device, 9 DOF
    impl<E, SPI, NCS> Mpu9250<SpiDevice<SPI, NCS>, Marg>
        where SPI: spi::Write<u8, Error = E> + spi::Transfer<u8, Error = E>,
              NCS: OutputPin
    {
        /// Creates a new [`Marg`] driver from a SPI peripheral and a NCS pin
        /// with default [`Config`].
        ///
        /// [`Config`]: ./conf/struct.MpuConfig.html
        pub fn marg_default<D>(
            spi: SPI,
            ncs: NCS,
            delay: &mut D)
            -> Result<Self,
                      Error<<SpiDevice<SPI, NCS> as device::Device>::Error>>
            where D: DelayMs<u8>
        {
            Mpu9250::marg(spi, ncs, delay, &mut MpuConfig::marg())
        }

        /// Creates a new MARG driver from a SPI peripheral and a NCS pin
        /// with provided configuration [`Config`].
        ///
        /// [`Config`]: ./conf/struct.MpuConfig.html
        pub fn marg<D>(
            spi: SPI,
            ncs: NCS,
            delay: &mut D,
            config: &mut MpuConfig<Marg>)
            -> Result<Self,
                      Error<<SpiDevice<SPI, NCS> as device::Device>::Error>>
            where D: DelayMs<u8>
        {
            let dev = SpiDevice::new(spi, ncs);
            Self::new_marg(dev, delay, config)
        }

        /// Creates a new MARG driver from a SPI peripheral and a NCS pin
        /// with provided configuration [`Config`]. Reinit function can be used
        /// to re-initialize SPI bus. Usecase: change SPI speed for
        /// faster data transfer:
        /// "Communication with all registers of the device is
        ///    performed using either I2C at 400kHz or SPI at 1M Hz.
        ///    For applications requiring faster communications, the sensor and
        ///    interrupt registers may be read using SPI at 20MHz."
        ///
        /// [`Config`]: ./conf/struct.MpuConfig.html
        pub fn marg_with_reinit<D, F>(
            spi: SPI,
            ncs: NCS,
            delay: &mut D,
            config: &mut MpuConfig<Marg>,
            reinit_fn: F)
            -> Result<Self,
                      Error<<SpiDevice<SPI, NCS> as device::Device>::Error>>
            where D: DelayMs<u8>,
                  F: FnOnce(SPI, NCS) -> Option<(SPI, NCS)>
        {
            let dev = SpiDevice::new(spi, ncs);
            let mpu = Self::new_marg(dev, delay, config)?;
            mpu.reinit_spi_device(reinit_fn)
        }
    }

    #[cfg(feature = "dmp")]
    impl<E, SPI, NCS> Mpu9250<SpiDevice<SPI, NCS>, Dmp>
        where SPI: spi::Write<u8, Error = E> + spi::Transfer<u8, Error = E>,
              NCS: OutputPin
    {
        /// Create a new dmp device with default configuration
        pub fn dmp_default<D>(
            spi: SPI,
            ncs: NCS,
            delay: &mut D,
            firmware: &[u8])
            -> Result<Self,
                      Error<<SpiDevice<SPI, NCS> as device::Device>::Error>>
            where D: DelayMs<u8>
        {
            let dev = SpiDevice::new(spi, ncs);
            Self::new_dmp(dev, delay, &mut MpuConfig::dmp(), firmware)
        }

        /// Create a new dmp device
        pub fn dmp<D>(
            spi: SPI,
            ncs: NCS,
            delay: &mut D,
            config: &mut MpuConfig<Dmp>,
            firmware: &[u8])
            -> Result<Self,
                      Error<<SpiDevice<SPI, NCS> as device::Device>::Error>>
            where D: DelayMs<u8>
        {
            let dev = SpiDevice::new(spi, ncs);
            Self::new_dmp(dev, delay, config, firmware)
        }
    }

    // SPI device, any mode
    impl<E, SPI, NCS, MODE> Mpu9250<SpiDevice<SPI, NCS>, MODE>
        where SPI: spi::Write<u8, Error = E> + spi::Transfer<u8, Error = E>,
              NCS: OutputPin
    {
        /// Destroys the driver recovering the SPI peripheral and the NCS pin
        pub fn release(self) -> (SPI, NCS) {
            self.dev.release()
        }

        fn reinit_spi_device<F>(
            self,
            reinit_fn: F)
            -> Result<Self,
                      Error<<SpiDevice<SPI, NCS> as device::Device>::Error>>
            where F: FnOnce(SPI, NCS) -> Option<(SPI, NCS)>
        {
            self.reset_device(|spidev| {
                    let (cspi, cncs) = spidev.release();
                    reinit_fn(cspi, cncs).map(|(nspi, nncs)| {
                                             SpiDevice::new(nspi, nncs)
                                         })
                })
        }
    }
}

#[cfg(not(feature = "i2c"))]
pub use spi_defs::*;

#[cfg(feature = "i2c")]
mod i2c_defs {
    use super::*;
    use hal::blocking::i2c;

    impl<E, I2C> Mpu9250<I2cDevice<I2C>, Imu>
        where I2C: i2c::Read<Error = E>
                  + i2c::Write<Error = E>
                  + i2c::WriteRead<Error = E>
    {
        /// Creates a new [`Imu`] driver from an I2C peripheral
        /// with default configuration.
        pub fn imu_default<D>(
            i2c: I2C,
            delay: &mut D)
            -> Result<Self, Error<<I2cDevice<I2C> as device::Device>::Error>>
            where D: DelayMs<u8>
        {
            Mpu9250::imu(i2c, delay, &mut MpuConfig::imu())
        }

        /// Creates a new Imu driver from an I2C peripheral with the
        /// provided configuration [`Config`].
        ///
        /// [`Config`]: ./conf/struct.MpuConfig.html
        pub fn imu<D>(
            i2c: I2C,
            delay: &mut D,
            config: &mut MpuConfig<Imu>)
            -> Result<Self, Error<<I2cDevice<I2C> as device::Device>::Error>>
            where D: DelayMs<u8>
        {
            let dev = I2cDevice::new(i2c);
            Mpu9250::new_imu(dev, delay, config)
        }

        /// Creates a new IMU driver from an I2C peripheral
        /// with provided configuration [`Config`]. Reinit function can be used
        /// to re-initialize I2C bus. Usecase: change I2C speed for
        /// faster data transfer.
        ///
        /// [`Config`]: ./conf/struct.MpuConfig.html
        pub fn imu_with_reinit<D, F>(
            i2c: I2C,
            delay: &mut D,
            config: &mut MpuConfig<Imu>,
            reinit_fn: F)
            -> Result<Self, Error<<I2cDevice<I2C> as device::Device>::Error>>
            where D: DelayMs<u8>,
                  F: FnOnce(I2C) -> Option<I2C>
        {
            let dev = I2cDevice::new(i2c);
            let mpu = Self::new_imu(dev, delay, config)?;
            mpu.reinit_i2c_device(reinit_fn)
        }
    }

    impl<E, I2C> Mpu9250<I2cDevice<I2C>, Marg>
        where I2C: i2c::Read<Error = E>
                  + i2c::Write<Error = E>
                  + i2c::WriteRead<Error = E>
    {
        /// Creates a new [`Marg`] driver from an I2C peripheral with
        /// default [`Config`].
        ///
        /// [`Config`]: ./conf/struct.MpuConfig.html
        pub fn marg_default<D>(
            i2c: I2C,
            delay: &mut D)
            -> Result<Self, Error<<I2cDevice<I2C> as device::Device>::Error>>
            where D: DelayMs<u8>
        {
            Mpu9250::marg(i2c, delay, &mut MpuConfig::marg())
        }

        /// Creates a new MARG driver from an I2C peripheral
        /// with provided configuration [`Config`].
        ///
        /// [`Config`]: ./conf/struct.MpuConfig.html
        pub fn marg<D>(
            i2c: I2C,
            delay: &mut D,
            config: &mut MpuConfig<Marg>)
            -> Result<Self, Error<<I2cDevice<I2C> as device::Device>::Error>>
            where D: DelayMs<u8>
        {
            let dev = I2cDevice::new(i2c);
            Self::new_marg(dev, delay, config)
        }

        /// Creates a new MARG driver from an I2C peripheral
        /// with provided configuration [`Config`]. Reinit function can be used
        /// to re-initialize I2C bus. Usecase: change I2C speed for
        /// faster data transfer.
        ///
        /// [`Config`]: ./conf/struct.MpuConfig.html
        pub fn marg_with_reinit<D, F>(
            i2c: I2C,
            delay: &mut D,
            config: &mut MpuConfig<Marg>,
            reinit_fn: F)
            -> Result<Self, Error<<I2cDevice<I2C> as device::Device>::Error>>
            where D: DelayMs<u8>,
                  F: FnOnce(I2C) -> Option<I2C>
        {
            let dev = I2cDevice::new(i2c);
            let mpu = Self::new_marg(dev, delay, config)?;
            mpu.reinit_i2c_device(reinit_fn)
        }
    }

    #[cfg(feature = "dmp")]
    impl<E, I2C> Mpu9250<I2cDevice<I2C>, Dmp>
        where I2C: i2c::Read<Error = E>
                  + i2c::Write<Error = E>
                  + i2c::WriteRead<Error = E>
    {
        /// Creates a new DMP driver from an I2C peripheral with default
        /// configuration
        pub fn dmp_default<D>(
            i2c: I2C,
            delay: &mut D,
            firmware: &[u8])
            -> Result<Self, Error<<I2cDevice<I2C> as device::Device>::Error>>
            where D: DelayMs<u8>
        {
            let dev = I2cDevice::new(i2c);
            Self::new_dmp(dev, delay, &mut MpuConfig::dmp(), firmware)
        }

        /// Creates a new DMP driver from an I2C peripheral
        pub fn dmp<D>(
            i2c: I2C,
            delay: &mut D,
            config: &mut MpuConfig<Dmp>,
            firmware: &[u8])
            -> Result<Self, Error<<I2cDevice<I2C> as device::Device>::Error>>
            where D: DelayMs<u8>
        {
            let dev = I2cDevice::new(i2c);
            Self::new_dmp(dev, delay, config, firmware)
        }
    }

    // I2C device, any mode
    impl<E, I2C, MODE> Mpu9250<I2cDevice<I2C>, MODE>
        where I2C: i2c::Read<Error = E>
                  + i2c::Write<Error = E>
                  + i2c::WriteRead<Error = E>
    {
        /// Destroys the driver, recovering the I2C peripheral
        pub fn release(self) -> I2C {
            self.dev.release()
        }

        fn reinit_i2c_device<F>(
            self,
            reinit_fn: F)
            -> Result<Self, Error<<I2cDevice<I2C> as device::Device>::Error>>
            where F: FnOnce(I2C) -> Option<I2C>
        {
            self.reset_device(|i2cdev| {
                    let i2c = i2cdev.release();
                    reinit_fn(i2c).map(|i2c| I2cDevice::new(i2c))
                })
        }
    }
}

#[cfg(feature = "i2c")]
pub use i2c_defs::*;

// Any device, 6DOF
impl<E, DEV> Mpu9250<DEV, Imu> where DEV: Device<Error = E>
{
    /// Private constructor that creates an IMU-based MPU with the
    /// specified device.
    fn new_imu<D>(dev: DEV,
                  delay: &mut D,
                  config: &mut MpuConfig<Imu>)
                  -> Result<Self, Error<E>>
        where D: DelayMs<u8>
    {
        let mut mpu9250 =
            Mpu9250 { dev,
                      raw_mag_sensitivity_adjustments: [0; 3],
                      mag_sensitivity_adjustments: [0.0; 3],
                      gyro_scale: config.gyro_scale.unwrap_or_default(),
                      accel_scale: config.accel_scale.unwrap_or_default(),
                      mag_scale: MagScale::default(),
                      accel_data_rate: config.accel_data_rate
                                             .unwrap_or_default(),
                      gyro_temp_data_rate: config.gyro_temp_data_rate
                                                 .unwrap_or_default(),
                      sample_rate_divisor: config.sample_rate_divisor,
                      dmp_configuration: config.dmp_configuration,
                      packet_size: 0,
                      _mode: PhantomData };
        mpu9250.init_mpu(delay)?;
        let wai = mpu9250.who_am_i()?;
        if MpuXDevice::imu_supported(wai) {
            Ok(mpu9250)
        } else {
            Err(Error::InvalidDevice(wai))
        }
    }

    /// Configures device using provided [`MpuConfig`].
    pub fn config(&mut self, config: &mut MpuConfig<Imu>) -> Result<(), E> {
        transpose(config.gyro_scale.map(|v| self.gyro_scale(v)))?;
        transpose(config.accel_scale.map(|v| self.accel_scale(v)))?;
        transpose(config.accel_data_rate.map(|v| self.accel_data_rate(v)))?;
        transpose(config.gyro_temp_data_rate
                        .map(|v| self.gyro_temp_data_rate(v)))?;
        transpose(config.sample_rate_divisor
                        .map(|v| self.sample_rate_divisor(v)))?;

        Ok(())
    }

    /// Reads and returns raw unscaled Accelerometer + Gyroscope + Thermometer
    /// measurements (LSB).
    pub fn unscaled_all<T>(&mut self) -> Result<UnscaledImuMeasurements<T>, E> where T: From<[i16; 3]>{
        let buffer = &mut [0; 15];
        self.dev.read_many(Register::ACCEL_XOUT_H, &mut buffer[..])?;
        let accel = self.to_vector(buffer, 0).into();
        let temp = ((u16(buffer[7]) << 8) | u16(buffer[8])) as i16;
        let gyro = self.to_vector(buffer, 8).into();

        Ok(UnscaledImuMeasurements { accel,
                                     gyro,
                                     temp })
    }

    /// Reads and returns Accelerometer + Gyroscope + Thermometer
    /// measurements scaled and converted to respective units.
    pub fn all<T>(&mut self) -> Result<ImuMeasurements<T>, E> where T: From<[f32; 3]> {
        let buffer = &mut [0; 15];
        self.dev.read_many(Register::ACCEL_XOUT_H, &mut buffer[..])?;

        let accel = self.scale_accel(buffer, 0).into();
        let temp = self.scale_temp(buffer, 6);
        let gyro = self.scale_gyro(buffer, 8).into();

        Ok(ImuMeasurements { accel,
                             gyro,
                             temp })
    }

    /// Calculates the average of the at-rest readings of accelerometer and
    /// gyroscope and then loads the resulting biases into gyro
    /// offset registers. Retunrs either Ok with accelerometer biases, or
    /// Err(Error), where Error::CalibrationError means soft error, and user
    /// can proceed on their own risk.
    ///
    /// Accelerometer biases should be processed separately.
    ///
    /// NOTE: MPU is able to store accelerometer biases, to apply them
    ///       automatically, but at this moment it does not work.
    pub fn calibrate_at_rest<D, T>(&mut self,
                                delay: &mut D)
                                -> Result<T, Error<E>>
        where D: DelayMs<u8>, T: From<[f32; 3]>
    {
        Ok(self._calibrate_at_rest(delay)?.into())
    }
}

// Any device, 9DOF
impl<E, DEV> Mpu9250<DEV, Marg>
    where DEV: Device<Error = E> + AK8963<Error = E> + NineDOFDevice
{
    // Private constructor that creates a MARG-based MPU with
    // the specificed device.
    fn new_marg<D>(dev: DEV,
                   delay: &mut D,
                   config: &mut MpuConfig<Marg>)
                   -> Result<Self, Error<E>>
        where D: DelayMs<u8>
    {
        let mut mpu9250 =
            Mpu9250 { dev,
                      raw_mag_sensitivity_adjustments: [0; 3],
                      mag_sensitivity_adjustments: [0.0; 3],
                      gyro_scale: config.gyro_scale.unwrap_or_default(),
                      accel_scale: config.accel_scale.unwrap_or_default(),
                      mag_scale: config.mag_scale.unwrap_or_default(),
                      accel_data_rate: config.accel_data_rate
                                             .unwrap_or_default(),
                      gyro_temp_data_rate: config.gyro_temp_data_rate
                                                 .unwrap_or_default(),
                      sample_rate_divisor: config.sample_rate_divisor,
                      dmp_configuration: config.dmp_configuration,
                      packet_size: 0,
                      _mode: PhantomData };
        mpu9250.init_mpu(delay)?;
        let wai = mpu9250.who_am_i()?;
        if MpuXDevice::marg_supported(wai) {
            mpu9250.init_ak8963(delay)?;
            mpu9250.check_ak8963_who_am_i()?;
            Ok(mpu9250)
        } else if wai == MpuXDevice::MPU6500 as u8 {
            Err(Error::ModeNotSupported(wai))
        } else {
            Err(Error::InvalidDevice(wai))
        }
    }

    /// Calculates the average of the at-rest readings of accelerometer and
    /// gyroscope and then loads the resulting biases into gyro
    /// offset registers. Retunrs either Ok with accelerometer biases, or
    /// Err(Error), where Error::CalibrationError means soft error, and user
    /// can proceed on their own risk.
    ///
    /// Accelerometer biases should be processed separately.
    ///
    /// NOTE: MPU is able to store accelerometer biases, to apply them
    ///       automatically, but at this moment it does not work.
    pub fn calibrate_at_rest<D, T>(&mut self,
                                delay: &mut D)
                                -> Result<T, Error<E>>
        where D: DelayMs<u8>,
        T: From<[f32; 3]>,
    {
        let accel_biases = self._calibrate_at_rest(delay)?;
        self.init_ak8963(delay)?;
        Ok(accel_biases.into())
    }

    fn init_ak8963<D>(&mut self, delay: &mut D) -> Result<(), E>
        where D: DelayMs<u8>
    {
        AK8963::init(&mut self.dev, delay)?;
        delay.delay_ms(10);
        // First extract the factory calibration for each magnetometer axis
        AK8963::write(&mut self.dev, ak8963::Register::CNTL, 0x00)?;
        delay.delay_ms(10);

        AK8963::write(&mut self.dev, ak8963::Register::CNTL, 0x0F)?;
        delay.delay_ms(20);
        let mag_x_bias = AK8963::read(&mut self.dev, ak8963::Register::ASAX)?;
        let mag_y_bias = AK8963::read(&mut self.dev, ak8963::Register::ASAY)?;
        let mag_z_bias = AK8963::read(&mut self.dev, ak8963::Register::ASAZ)?;
        // Return x-axis sensitivity adjustment values, etc.
        self.raw_mag_sensitivity_adjustments = [mag_x_bias, mag_y_bias, mag_z_bias];
        self.mag_sensitivity_adjustments = [
            f32(mag_x_bias - 128) / 256. + 1.,
            f32(mag_y_bias - 128) / 256. + 1.,
            f32(mag_z_bias - 128) / 256. + 1.,
        ];
        AK8963::write(&mut self.dev, ak8963::Register::CNTL, 0x00)?;
        delay.delay_ms(10);
        // Set magnetometer data resolution and sample ODR
        self._mag_scale()?;
        delay.delay_ms(10);

        AK8963::finalize(&mut self.dev, delay)?;

        Ok(())
    }

    /// Configures device using provided [`MpuConfig`].
    pub fn config(&mut self, config: &mut MpuConfig<Marg>) -> Result<(), E> {
        transpose(config.gyro_scale.map(|v| self.gyro_scale(v)))?;
        transpose(config.accel_scale.map(|v| self.accel_scale(v)))?;
        transpose(config.mag_scale.map(|v| self.mag_scale(v)))?;
        transpose(config.accel_data_rate.map(|v| self.accel_data_rate(v)))?;
        transpose(config.gyro_temp_data_rate
                        .map(|v| self.gyro_temp_data_rate(v)))?;
        transpose(config.sample_rate_divisor
                        .map(|v| self.sample_rate_divisor(v)))?;

        Ok(())
    }

    /// Reads and returns raw unscaled Accelerometer + Gyroscope + Thermometer
    /// + Magnetometer measurements (LSB).
    pub fn unscaled_all<T>(&mut self) -> Result<UnscaledMargMeasurements<T>, E> where T: From<[i16; 3]> {
        let buffer = &mut [0; 21];
        NineDOFDevice::read_9dof(&mut self.dev,
                                 Register::ACCEL_XOUT_H,
                                 buffer)?;
        let accel = self.to_vector(buffer, 0).into();
        let temp = ((u16(buffer[7]) << 8) | u16(buffer[8])) as i16;
        let gyro = self.to_vector(buffer, 8).into();
        let mag = self.to_vector_inverted(buffer, 14).into();

        Ok(UnscaledMargMeasurements { accel,
                                      gyro,
                                      temp,
                                      mag })
    }

    /// Reads and returns Accelerometer + Gyroscope + Thermometer + Magnetometer
    /// measurements scaled and converted to respective units.
    pub fn all<T>(&mut self) -> Result<MargMeasurements<T>, E> where T: From<[f32; 3]> {
        let buffer = &mut [0; 21];
        NineDOFDevice::read_9dof(&mut self.dev,
                                 Register::ACCEL_XOUT_H,
                                 buffer)?;

        let accel = self.scale_accel(buffer, 0).into();
        let temp = self.scale_temp(buffer, 6);
        let gyro = self.scale_gyro(buffer, 8).into();
        let mag = self.scale_and_correct_mag(buffer, 14).into();

        Ok(MargMeasurements { accel,
                              gyro,
                              temp,
                              mag })
    }

    fn scale_and_correct_mag(&self,
                             buffer: &[u8],
                             offset: usize)
                             -> [f32; 3] {
        let resolution = self.mag_scale.resolution();
        let raw = self.to_vector_inverted(buffer, offset);

    [
        raw[0] as f32 * resolution * self.mag_sensitivity_adjustments[0],
        raw[1] as f32 * resolution * self.mag_sensitivity_adjustments[1],
        raw[2] as f32 * resolution * self.mag_sensitivity_adjustments[2],
        ]
            }

    /// Reads and returns raw unscaled Magnetometer measurements (LSB).
    pub fn unscaled_mag<T>(&mut self) -> Result<T, E> where T: From<[i16; 3]>{
        let buffer = &mut [0; 7];
        self.dev.read_xyz(buffer)?;
        Ok(self.to_vector_inverted(buffer, 0).into())
    }

    /// Read and returns Magnetometer measurements scaled, adjusted for factory
    /// sensitivities, and converted to microTeslas.
    pub fn mag<T>(&mut self) -> Result<T, E> where T: From<[f32; 3]> {
        let buffer = &mut [0; 7];
        self.dev.read_xyz(buffer)?;
        Ok(self.scale_and_correct_mag(buffer, 0).into())
    }

    /// Returns raw mag sensitivity adjustments
    pub fn raw_mag_sensitivity_adjustments<T>(&self) -> T where T: From<[u8; 3]> {
        self.raw_mag_sensitivity_adjustments.into()
    }

    /// Returns mag sensitivity adjustments
    pub fn mag_sensitivity_adjustments<T>(&self) -> T where T: From<[f32; 3]> {
        self.mag_sensitivity_adjustments.into()
    }

    /// Configures magnetrometer full reading scale ([`MagScale`])
    ///
    /// [`Mag scale`]: ./conf/enum.MagScale.html
    pub fn mag_scale(&mut self, scale: MagScale) -> Result<(), E> {
        self.mag_scale = scale;
        self._mag_scale()
    }

    fn _mag_scale(&mut self) -> Result<(), E> {
        // Set magnetometer data resolution and sample ODR
        let scale = self.mag_scale as u8;
        AK8963::write(&mut self.dev,
                      ak8963::Register::CNTL,
                      scale << 4 | MMODE)?;
        Ok(())
    }

    fn check_ak8963_who_am_i(&mut self) -> Result<(), Error<E>> {
        let ak8963_who_am_i = self.ak8963_who_am_i()?;
        if ak8963_who_am_i == 0x48 {
            Ok(())
        } else {
            Err(Error::InvalidDevice(ak8963_who_am_i))
        }
    }

    /// Reads the AK8963 (magnetometer) WHO_AM_I register; should return `0x48`
    pub fn ak8963_who_am_i(&mut self) -> Result<u8, E> {
        AK8963::read(&mut self.dev, ak8963::Register::WHO_AM_I)
    }
}

// Any device, DMP
#[cfg(feature = "dmp")]
impl<E, DEV> Mpu9250<DEV, Dmp> where DEV: Device<Error = E>
{
    /// Private constructor that creates a DMP-based MPU with the
    /// specified device.
    fn new_dmp<D>(dev: DEV,
                  delay: &mut D,
                  config: &mut MpuConfig<Dmp>,
                  firmware: &[u8])
                  -> Result<Self, Error<E>>
        where D: DelayMs<u8>
    {
        let mut mpu9250 =
            Mpu9250 { dev,
                      raw_mag_sensitivity_adjustments: [0; 3],
                      mag_sensitivity_adjustments: [0.0; 3],
                      gyro_scale: config.gyro_scale
                                        .unwrap_or(GyroScale::_2000DPS),
                      accel_scale: config.accel_scale
                                         .unwrap_or(AccelScale::_8G),
                      mag_scale: config.mag_scale.unwrap_or_default(),
                      accel_data_rate:
                          config.accel_data_rate
                                .unwrap_or(AccelDataRate::DlpfConf(Dlpf::_1)),
                      gyro_temp_data_rate:
                          config.gyro_temp_data_rate
                                .unwrap_or(GyroTempDataRate::DlpfConf(Dlpf::_1)),
                      sample_rate_divisor: config.sample_rate_divisor
                                                 .or(Some(4)),
                      dmp_configuration: Some(config.dmp_configuration
                                                    .unwrap_or_default()),
                      packet_size: config.dmp_configuration
                                         .unwrap_or_default()
                                         .features
                                         .packet_size(),
                      _mode: PhantomData };
        mpu9250.init_mpu(delay)?;
        mpu9250.init_dmp(delay, firmware)?;
        Ok(mpu9250)
    }

    /// Logic to init the dmp
    fn init_dmp<D>(&mut self,
                   delay: &mut D,
                   firmware: &[u8])
                   -> Result<(), Error<E>>
        where D: DelayMs<u8>
    {
        let conf = self.dmp_configuration.unwrap_or_default();
        // disable i2c master mode and enable fifo
        const FIFO_EN: u8 = 1 << 6;
        self.dev.write(Register::USER_CTRL, FIFO_EN)?;
        delay.delay_ms(3);

        // enable i2c bypass
        self.interrupt_config(InterruptConfig::LATCH_INT_EN
                              | InterruptConfig::INT_ANYRD_CLEAR
                              | InterruptConfig::ACL
                              | InterruptConfig::BYPASS_EN)?;

        // load firmware
        self.load_firmware(firmware)?;

        // load orientation
        self.write_mem(DmpMemory::FCFG_1, &conf.orientation.gyro_axes())?;
        self.write_mem(DmpMemory::FCFG_2, &conf.orientation.accel_axes())?;
        self.write_mem(DmpMemory::FCFG_3, &conf.orientation.gyro_signs())?;
        self.write_mem(DmpMemory::FCFG_7, &conf.orientation.accel_signs())?;

        // set dmp features
        self.set_dmp_feature(delay)?;

        let div = [0, conf.rate as u8];
        self.write_mem(DmpMemory::D_0_22, &div)?;

        self.write_mem(DmpMemory::CFG_6,
                       &[0xfe, 0xf2, 0xab, 0xc4, 0xaa, 0xf1, 0xdf, 0xdf,
                         0xbb, 0xaf, 0xdf, 0xdf])?;

        // turn on the dmp
        self.dev.write(Register::INT_ENABLE, 0)?;
        self.dev.write(Register::FIFO_EN, 0)?;

        // enable i2c bypass
        self.dev.write(Register::USER_CTRL, FIFO_EN)?;
        delay.delay_ms(10);
        self.interrupt_config(InterruptConfig::LATCH_INT_EN
                              | InterruptConfig::INT_ANYRD_CLEAR
                              | InterruptConfig::ACL
                              | InterruptConfig::BYPASS_EN)?;

        self.dev.write(Register::FIFO_EN, 0)?;
        self.dev.write(Register::INT_ENABLE, 0x02)?;
        self.dev.write(Register::FIFO_EN, 0)?;
        self.reset_fifo(delay)?;

        // set interrupt mode
        self.write_mem(DmpMemory::CFG_FIFO_ON_EVENT,
                       &[0xd8, 0xb1, 0xb9, 0xf3, 0x8b, 0xa3, 0x91, 0xb6,
                         0x09, 0xb4, 0xd9])?;

        Ok(())
    }

    /// Load the provided firmware in the internal dmp memory
    fn load_firmware(&mut self, firmware: &[u8]) -> Result<(), Error<E>> {
        let mut buffer: [u8; 17] = [0; 17];
        let mut addr: u16 = 0;

        for chunk in firmware.chunks(16) {
            self.write_mem(addr, chunk)?;
            self.read_mem(addr, &mut buffer)?;
            if &buffer[1..chunk.len() + 1] != chunk {
                return Err(Error::DmpFirmware);
            }
            addr += chunk.len() as u16;
        }
        assert_eq!(addr as usize, firmware.len());

        const DMP_START_ADDR: [u8; 2] = [0x04, 0x00];
        self.dev.write_many(Register::DMP_START_ADDR, &DMP_START_ADDR)?;

        Ok(())
    }

    /// Write the provided slice at the specified address in dmp memory
    fn write_mem<T>(&mut self, addr: T, data: &[u8]) -> Result<(), Error<E>>
        where T: Into<u16> + Copy
    {
        self.dev.write(Register::BANK_SEL, (addr.into() >> 8) as u8)?;
        self.dev.write(Register::MEM_ADDR, (addr.into() & 0xff) as u8)?;
        self.dev.write_many(Register::MEM_RW, data)?;
        Ok(())
    }

    /// Read dmp memory at the specified address into data
    fn read_mem<T>(&mut self, addr: T, data: &mut [u8]) -> Result<(), Error<E>>
        where T: Into<u16> + Copy
    {
        self.dev.write(Register::BANK_SEL, (addr.into() >> 8) as u8)?;
        self.dev.write(Register::MEM_ADDR, (addr.into() & 0xff) as u8)?;
        self.dev.read_many(Register::MEM_RW, data)?;
        Ok(())
    }

    /// Select which dmp features should be enabled
    fn set_dmp_feature<D>(&mut self, delay: &mut D) -> Result<(), Error<E>>
        where D: DelayMs<u8>
    {
        let features = self.dmp_configuration.unwrap_or_default().features;
        const GYRO_SF: [u8; 4] = [(46_850_825 >> 24) as u8,
                                  (46_850_825 >> 16) as u8,
                                  (46_850_825 >> 8) as u8,
                                  (46_850_825 & 0xff) as u8];
        self.write_mem(DmpMemory::D_0_104, &GYRO_SF)?;

        let mut conf = [0xa3 as u8; 10];
        if features.raw_accel {
            conf[1] = 0xc0;
            conf[2] = 0xc8;
            conf[3] = 0xc2;
        }
        if features.raw_gyro {
            conf[4] = 0xc4;
            conf[5] = 0xcc;
            conf[6] = 0xc6;
        }
        self.write_mem(DmpMemory::CFG_15, &conf)?;

        if features.tap | features.android_orient {
            self.write_mem(DmpMemory::CFG_27, &[0x20])?;
        } else {
            self.write_mem(DmpMemory::CFG_27, &[0xd8])?;
        }

        // disable gyroscope auto calibration
<<<<<<< HEAD
        let gyro_auto_calibrate =
            [0xb8, 0xaa, 0xaa, 0xaa, 0xb0, 0x88, 0xc3, 0xc5, 0xc7];
        self.write_mem(DmpMemory::CFG_MOTION_BIAS, &gyro_auto_calibrate)?;

        if features.raw_gyro {
            let conf = if false {
                // send cal gyro?
=======
        const CFG_MOTION_BIAS: u16 = 1208;
        let gyro_auto_calibrate = if features.gyro_auto_calibrate {
            [0xb8, 0xaa, 0xb3, 0x8d, 0xb4, 0x98, 0x0d, 0x35, 0x5d]
        } else {
            [0xb8, 0xaa, 0xaa, 0xaa, 0xb0, 0x88, 0xc3, 0xc5, 0xc7]
        };
        self.write_mem(CFG_MOTION_BIAS, &gyro_auto_calibrate)?;

        if features.raw_gyro {
            const CFG_GYRO_RAW_DATA: u16 = 2722;
            let conf = if features.gyro_auto_calibrate {
                // send cal gyro
>>>>>>> 7fcfe3a4
                [0xb2, 0x8b, 0xb6, 0x9b]
            } else {
                // do not send cal gyro
                [0xb0, 0x80, 0xb4, 0x90]
            };
            self.write_mem(DmpMemory::CFG_GYRO_RAW_DATA, &conf)?;
        }

        if features.tap {
            self.write_mem(DmpMemory::CFG_20, &[0xF8])?;
        // TODO handle tap
        } else {
            self.write_mem(DmpMemory::CFG_20, &[0xd8])?;
        }

        if features.android_orient {
            self.write_mem(DmpMemory::CFG_ANDROID_ORIENT_INT, &[0xd9])?;
        } else {
            self.write_mem(DmpMemory::CFG_ANDROID_ORIENT_INT, &[0xd8])?;
        }

        if features.quat {
            self.write_mem(DmpMemory::CFG_LP_QUAT, &[0xc0, 0xc2, 0xc4, 0xc6])?;
        } else {
            self.write_mem(DmpMemory::CFG_LP_QUAT, &[0x8b, 0x8b, 0x8b, 0x8b])?;
        }

        if features.quat6 {
            self.write_mem(DmpMemory::CFG_8, &[0x20, 0x28, 0x30, 0x38])?;
        } else {
            self.write_mem(DmpMemory::CFG_8, &[0xa3, 0xa3, 0xa3, 0xa3])?;
        }

        self.reset_fifo(delay)?;

        Ok(())
    }

    /// Reads and returns raw unscaled DMP measurement depending on
    /// activated features(LSB).
    pub fn dmp_unscaled_all<T1, T2>(&mut self) -> Result<UnscaledDmpMeasurement<T1, T2>, Error<E>>
        where T1: From<[i16; 3]>, T2: From<[i32; 4]>
    {
        let features = self.dmp_configuration.unwrap().features;

        let mut buffer: [u8; 33] = [0; 33];
        let read = self.read_fifo(&mut buffer[..self.packet_size + 1])?;
        if read == -(self.packet_size as isize) {
            return Err(Error::DmpDataNotReady);
        } else if read != 0 {
            return Err(Error::DmpDataInvalid);
        }

        let mut offset = 0;
        let mut measures: UnscaledDmpMeasurement<T1, T2> = UnscaledDmpMeasurement {
            quaternion: None,
            accel: None,
            gyro: None
        };
        if features.quat6 || features.quat {
            measures.quaternion = Some(self.to_quat(&buffer).into());
            offset += 16;
        }
        if features.raw_accel {
            measures.accel = Some(self.to_vector(&buffer, offset).into());
            offset += 6;
        }
        if features.raw_gyro {
            measures.gyro = Some(self.to_vector(&buffer, offset).into());
            //offset += 6;
        }
        Ok(measures)
    }


    /// Read all measurement from DMP
    /// Reads and returns DMP measurement scaled depending on
    /// activated features(LSB).
    pub fn dmp_all<T1, T2>(&mut self) -> Result<DmpMeasurement<T1, T2>, Error<E>>
        where T1: From<[f32; 3]>, T2: From<[f64; 4]>
    {
        let features = self.dmp_configuration.unwrap().features;

        let mut buffer: [u8; 33] = [0; 33];
        let read = self.read_fifo(&mut buffer[..self.packet_size + 1])?;
        if read == -(self.packet_size as isize) {
            return Err(Error::DmpDataNotReady);
        } else if read != 0 {
            return Err(Error::DmpDataInvalid);
        }

        let mut offset = 0;
        let mut measures: DmpMeasurement<T1, T2> = DmpMeasurement {
            quaternion: None,
            accel: None,
            gyro: None
        };
        if features.quat6 || features.quat {
            measures.quaternion = Some(self.to_norm_quat(&buffer).into());
            offset += 16;
        }
        if features.raw_accel {
            measures.accel = Some(self.scale_accel(&buffer, offset).into());
            offset += 6;
        }
        if features.raw_gyro {
            measures.gyro = Some(self.scale_gyro(&buffer, offset).into());
            //offset += 6;
        }
        Ok(measures)
    }

    /// Parse quaternion from fifo buffer
    fn to_quat(&self, buffer: &[u8]) -> [i32; 4] {
        [(buffer[1] as i32) << 24
            | (buffer[2] as i32) << 16
            | (buffer[3] as i32) << 8
            | buffer[4] as i32,
         (buffer[5] as i32) << 24
            | (buffer[6] as i32) << 16
            | (buffer[7] as i32) << 8
            | buffer[8] as i32,
         (buffer[9] as i32) << 24
            | (buffer[10] as i32) << 16
            | (buffer[11] as i32) << 8
            | buffer[12] as i32,
         (buffer[13] as i32) << 24
            | (buffer[14] as i32) << 16
            | (buffer[15] as i32) << 8
            | buffer[16] as i32
        ]
    }

    /// Normalized the quaternion
    fn to_norm_quat(&self, buffer: &[u8]) -> [f64; 4] {
        let quat = self.to_quat(buffer);
        //TODO handle this better, here is an ugly map on fixed size array
        let quat = [
            f64::from(quat[0]),
            f64::from(quat[1]),
            f64::from(quat[2]),
            f64::from(quat[2])
        ];
        let sum = libm::sqrt(quat.iter().map(|x| libm::pow(*x, 2.0)).sum::<f64>());
        [
            quat[0] / sum,
            quat[1] / sum,
            quat[2] / sum,
            quat[3] / sum,
        ]
    }
}

// Any device, any mode
impl<E, DEV, MODE> Mpu9250<DEV, MODE> where DEV: Device<Error = E>
{
    fn init_mpu<D>(&mut self, delay: &mut D) -> Result<(), E>
        where D: DelayMs<u8>
    {
        // wake up device
        self.dev.write(Register::PWR_MGMT_1, 0x80)?;
        delay.delay_ms(100); // Wait for all registers to reset

        // get stable time source
        // Auto select clock source to be PLL gyroscope reference if ready else
        // else use the internal oscillator, bits 2:0 = 001
        self.dev.write(Register::PWR_MGMT_1, 0x01)?;
        // Enable all sensors
        self.dev.write(Register::PWR_MGMT_2, 0x00)?;

        // Set gyroscope full scale range
        self._gyro_scale()?;
        // Disable FSYNC and set thermometer and gyro bandwidth
        self._gyro_temp_data_rate()?;

        // Set accelerometer full-scale range configuration
        self._accel_scale()?;
        // Set accelerometer sample rate configuration
        self._accel_data_rate()?;

        // Set smplrt_div if present
        self._sample_rate_divisor()?;

        // Reset interrupts state
        self.dev.write(Register::INT_ENABLE, 0x00)?;

        Ok(())
    }

    fn reset_device<F>(self, f: F) -> Result<Self, Error<E>>
        where F: FnOnce(DEV) -> Option<DEV>
    {
        let raw_mag_sensitivity_adjustments =
            self.raw_mag_sensitivity_adjustments;
        let mag_sensitivity_adjustments = self.mag_sensitivity_adjustments;
        let gyro_scale = self.gyro_scale;
        let accel_scale = self.accel_scale;
        let mag_scale = self.mag_scale;
        let accel_data_rate = self.accel_data_rate;
        let gyro_temp_data_rate = self.gyro_temp_data_rate;
        let sample_rate_divisor = self.sample_rate_divisor;
        let dmp_configuration = self.dmp_configuration;
        let packet_size = self.packet_size;
        let _mode = self._mode;
        if let Some(new_dev) = f(self.dev) {
            Ok(Mpu9250 { dev: new_dev,
                         raw_mag_sensitivity_adjustments,
                         mag_sensitivity_adjustments,
                         gyro_scale,
                         accel_scale,
                         mag_scale,
                         accel_data_rate,
                         gyro_temp_data_rate,
                         sample_rate_divisor,
                         dmp_configuration,
                         packet_size,
                         _mode })
        } else {
            Err(Error::ReInitError)
        }
    }

    fn scale_accel(&self, buffer: &[u8], offset: usize) -> [f32; 3] {
        let resolution = self.accel_scale.resolution();
        let scale = G * resolution;
        let raw = self.to_vector(buffer, offset);
        [
            raw[0] as f32 * scale,
            raw[1] as f32 * scale,
            raw[2] as f32 * scale,
        ]
    }

    fn scale_gyro(&self, buffer: &[u8], offset: usize) -> [f32; 3] {
        let resolution = self.gyro_scale.resolution();
        let scale = PI_180 * resolution;
        let raw = self.to_vector(buffer, offset);
        [
            raw[0] as f32 * scale,
            raw[1] as f32 * scale,
            raw[2] as f32 * scale,
        ].into()
    }

    fn scale_temp(&self, buffer: &[u8], offset: usize) -> f32 {
        let t = f32((u16(buffer[offset + 1]) << 8) | u16(buffer[offset + 2]));
        (t - TEMP_ROOM_OFFSET) / TEMP_SENSITIVITY + TEMP_DIFF
    }

    /// Get enabled interrupts
    pub fn get_enabled_interrupts(&mut self) -> Result<InterruptEnable, E> {
        let bits = self.dev.read(Register::INT_ENABLE)?;
        Ok(InterruptEnable::from_bits_truncate(bits))
    }

    /// Get interrupt status
    pub fn get_interrupt_status(&mut self) -> Result<InterruptEnable, E> {
        let bits = self.dev.read(Register::INT_STATUS)?;
        Ok(InterruptEnable::from_bits_truncate(bits))
    }

    /// Enable specific interrupts
    pub fn enable_interrupts(&mut self, ie: InterruptEnable) -> Result<(), E> {
        self.dev.modify(Register::INT_ENABLE, |r| r | ie.bits())
    }

    /// Disable specific interrupts
    pub fn disable_interrupts(&mut self, ie: InterruptEnable) -> Result<(), E> {
        self.dev.modify(Register::INT_ENABLE, |r| r & !ie.bits())
    }

    /// Get interrupt configurtion
    pub fn get_interrupt_config(&mut self) -> Result<InterruptConfig, E> {
        let bits = self.dev.read(Register::INT_PIN_CFG)?;
        Ok(InterruptConfig::from_bits_truncate(bits))
    }

    /// *Overwrites* current interrupt configuration
    pub fn interrupt_config(&mut self, ic: InterruptConfig) -> Result<(), E> {
        self.dev.write(Register::INT_PIN_CFG, ic.bits())
    }

    /// Reset the internal FIFO
    pub fn reset_fifo<D>(&mut self, delay: &mut D) -> Result<(), Error<E>>
        where D: DelayMs<u8>
    {
        self.dev.write(Register::INT_ENABLE, 0)?;
        self.dev.write(Register::FIFO_EN, 0)?;
        self.dev.write(Register::USER_CTRL, 0)?;
        self.dev.write(Register::USER_CTRL, 0x0c)?;
        delay.delay_ms(3);
        self.dev.write(Register::USER_CTRL, 0xc0)?;
        self.dev.write(Register::INT_ENABLE, 0x02)?;
        self.dev.write(Register::FIFO_EN, 0)?;

        Ok(())
    }

    /// Read internal FIFO into data. **The first byte must be discarded**.
    /// Return the number of byte left in the FIFO.
    /// - If the number is positive, bytes are left in the FIFO
    /// - If the number is negative, only `data.len() - 1 - size` were read
    /// - If the number is 0, the FIFO is empty and data as been filled fully
    pub fn read_fifo(&mut self, data: &mut [u8]) -> Result<isize, Error<E>> {
        let mut buffer: [u8; 3] = [0; 3];
        self.dev.read_many(Register::FIFO_COUNT_H, &mut buffer)?;
        let count = (buffer[1] as usize) << 8 | buffer[2] as usize;
        if count == 0 {
            return Ok(-(data.len() as isize) + 1);
        }
        let read = if data.len() > count + 1 {
            count + 1
        } else {
            data.len()
        };
        self.dev.read_many(Register::FIFO_RW, &mut data[..read])?;
        Ok(count as isize - data.len() as isize + 1)
    }

    /// Reads and returns unscaled accelerometer measurements (LSB).
    pub fn unscaled_accel<T>(&mut self) -> Result<T, E> where T: From<[i16; 3]>{
        let buffer = &mut [0; 7];
        self.dev.read_many(Register::ACCEL_XOUT_H, buffer)?;
        Ok(self.to_vector(buffer, 0).into())
    }

    /// Reads and returns accelerometer measurements scaled and converted to g.
    pub fn accel<T>(&mut self) -> Result<T, E> where T: From<[f32; 3]> {
        let buffer = &mut [0; 7];
        self.dev.read_many(Register::ACCEL_XOUT_H, buffer)?;
        Ok(self.scale_accel(buffer, 0).into())
    }

    /// Reads and returns unsacled Gyroscope measurements (LSB).
    pub fn unscaled_gyro<T>(&mut self) -> Result<T, E> where T: From<[i16; 3]> {
        let buffer = &mut [0; 7];
        self.dev.read_many(Register::GYRO_XOUT_H, buffer)?;
        Ok(self.to_vector(buffer, 0).into())
    }

    /// Reads and returns gyroscope measurements scaled and converted to rad/s.
    pub fn gyro<T>(&mut self) -> Result<T, E> where T: From<[f32; 3]> {
        let buffer = &mut [0; 7];
        self.dev.read_many(Register::GYRO_XOUT_H, buffer)?;
        Ok(self.scale_gyro(buffer, 0).into())
    }

    /// Configures accelerometer data rate config ([`AccelDataRate`]).
    ///
    /// [`AccelDataRate`]: ./conf/enum.AccelDataRate.html
    pub fn accel_data_rate(&mut self,
                           accel_data_rate: AccelDataRate)
                           -> Result<(), E> {
        self.accel_data_rate = accel_data_rate;
        self._accel_data_rate()
    }

    fn _accel_data_rate(&mut self) -> Result<(), E> {
        let bits = self.accel_data_rate.accel_config_bits();
        self.dev.write(Register::ACCEL_CONFIG_2, bits)?;

        Ok(())
    }

    /// Configures accelerometer full reading scale ([`Accel scale`]).
    ///
    /// [`Accel scale`]: ./conf/enum.AccelScale.html
    pub fn accel_scale(&mut self, scale: AccelScale) -> Result<(), E> {
        self.accel_scale = scale;
        self._accel_scale()
    }

    fn _accel_scale(&mut self) -> Result<(), E> {
        let scale = self.accel_scale as u8;
        self.dev.modify(Register::ACCEL_CONFIG, |r|
                    // Clear AFS bits [4:3]
                    (r & !0x18)
                    // Set full scale range for accel
                    | (scale << 3))?;
        Ok(())
    }

    /// Configures gyroscope and temperatures data rate config
    /// ([`GyroTempDataRate`]).
    ///
    /// [`GyroTempDataRate`]: ./conf/enum.GyroTempDataRate.html
    pub fn gyro_temp_data_rate(&mut self,
                               data_rate: GyroTempDataRate)
                               -> Result<(), E> {
        self.gyro_temp_data_rate = data_rate;
        self._gyro_temp_data_rate()
    }

    fn _gyro_temp_data_rate(&mut self) -> Result<(), E> {
        let fchoice_bits = self.gyro_temp_data_rate.fchoice_b_bits();
        let dlpf_bits = self.gyro_temp_data_rate.dlpf_bits();
        // Clear Fchoice bits [1:0] and set them
        self.dev
            .modify(Register::GYRO_CONFIG, |r| (r & !0b11) | fchoice_bits)?;
        // Clear and update DLPF_CFG
        self.dev.modify(Register::CONFIG, |r| (r & !0b111) | dlpf_bits)?;

        Ok(())
    }

    /// Configures gyroscope full reading scale ([`Gyro scale`]).
    ///
    /// [`Gyro scale`]: ./conf/enum.GyroScale.html
    pub fn gyro_scale(&mut self, scale: GyroScale) -> Result<(), E> {
        self.gyro_scale = scale;
        self._gyro_scale()
    }

    fn _gyro_scale(&mut self) -> Result<(), E> {
        let scale = self.gyro_scale as u8;
        self.dev.modify(Register::GYRO_CONFIG, |r|
                    // Clear GFS bits [4:3]
                    (r & !0x18)
                    // Set full scale range for the gyro
                    | (scale << 3))?;

        Ok(())
    }

    /// Reads and returns raw unscaled temperature sensor measurements (LSB).
    pub fn raw_temp(&mut self) -> Result<i16, E> {
        let buffer = &mut [0; 3];
        self.dev.read_many(Register::TEMP_OUT_H, buffer)?;
        let t = (u16(buffer[1]) << 8) | u16(buffer[2]);
        Ok(t as i16)
    }

    /// Reads and returns adjusted temperature measurements converted to C.
    pub fn temp(&mut self) -> Result<f32, E> {
        let buffer = &mut [0; 3];
        self.dev.read_many(Register::TEMP_OUT_H, buffer)?;
        Ok(self.scale_temp(buffer, 0))
    }

    /// Configures sample rate divisor.
    /// Sample rate divisor divides the internal sample rate to generate
    /// the sample rate that controls sensor data output rate, FIFO sample
    /// rate. NOTE: This register is only effective when dlpf mode used for
    /// GyroTempDataRate see [`GyroTempDataRate`].
    /// SampleRate = InternalSampleRate / (1 + SMPLRT_DIV).
    ///
    /// [`GyroTempDataRate`]: ./conf/enum.GyroTempDataRate.html
    pub fn sample_rate_divisor(&mut self, smplrt_div: u8) -> Result<(), E> {
        self.sample_rate_divisor = Some(smplrt_div);
        self.dev.write(Register::SMPLRT_DIV, smplrt_div)?;
        Ok(())
    }

    fn _sample_rate_divisor(&mut self) -> Result<(), E> {
        if let Some(sample_rate_div) = self.sample_rate_divisor {
            self.dev.write(Register::SMPLRT_DIV, sample_rate_div)?;
        }
        Ok(())
    }

    fn _calibrate_at_rest<D>(&mut self,
                             delay: &mut D)
                             -> Result<[f32; 3], Error<E>>
        where D: DelayMs<u8>
    {
        // First save current values, as we reset them below
        let orig_gyro_scale = self.gyro_scale;
        let orig_accel_scale = self.accel_scale;
        let orig_gyro_temp_data_rate = self.gyro_temp_data_rate;
        let orig_accel_data_rate = self.accel_data_rate;
        let orig_sample_rate_divisor = self.sample_rate_divisor;
        // reset device
        self.dev.write(Register::PWR_MGMT_1, 0x80)?;
        // get stable time source;
        // Auto select clock source to be PLL gyroscope reference if ready
        // else use the internal oscillator, bits 2:0 = 001
        self.dev.write(Register::PWR_MGMT_1, 0x01)?;
        // Enable all sensors
        self.dev.write(Register::PWR_MGMT_2, 0x00)?;
        delay.delay_ms(200);

        // Configure device for bias calculation
        // Disable all interrupts
        self.dev.write(Register::INT_ENABLE, 0x00)?;
        // Disable FIFO
        self.dev.write(Register::FIFO_EN, 0x00)?;
        // Turn on internal clock source
        self.dev.write(Register::PWR_MGMT_1, 0x00)?;
        // Disable I2C
        self.dev.write(Register::I2C_MST_CTRL, 0x00)?;
        // Disable FIFO and I2C master modes
        self.dev.write(Register::USER_CTRL, 0x00)?;
        // Reset FIFO and DMP
        self.dev.write(Register::USER_CTRL, 0x0C)?;
        delay.delay_ms(15);

        // Configure MPU6050 gyro and accelerometer for bias calculation
        // Set low-pass filter to 184Hz
        self.gyro_temp_data_rate(GyroTempDataRate::DlpfConf(Dlpf::_1))?;
        self.sample_rate_divisor(0)?;
        // Set gyro full-scale to 250 degrees per second, maximum sensitivity
        // self.gyro_scale(GyroScale::_250DPS)?;
        // Set accelerometer low pass filter to
        self.accel_data_rate(AccelDataRate::DlpfConf(Dlpf::_1))?;
        // Set accelerometer full-scale to 2g, maximum sensitivity
        self.accel_scale(AccelScale::_2G)?;

        // Configure FIFO to capture accelerometer and gyro data for bias
        // calculation
        self.dev.write(Register::USER_CTRL, 0x40)?;
        // Enable FIFO
        self.dev.write(Register::FIFO_EN, 0x78)?;
        // Enable gyro and accelerometer sensors for FIFO
        // (max size 512 bytes in MPU-9150)
        // accumulate 40 samples in 40 milliseconds =480 bytes
        delay.delay_ms(40);

        // At end of sample accumulation, turn off FIFO sensor read
        // Disable gyro and accelerometer sensors for FIFO
        self.dev.write(Register::FIFO_EN, 0x00)?;
        // read FIFO sample count
        let buffer = &mut [0; 13]; // larger buffer is used later
        self.dev.read_many(Register::FIFO_COUNT_H, &mut buffer[0..3])?;
        let fifo_count = ((u16(buffer[1]) << 8) | u16(buffer[2])) as i16;
        // Aim for at least half
        // How many sets of full gyro and accelerometer data for averaging
        let packet_count = i32(fifo_count / 12);
        if packet_count < 20 {
            return Err(Error::CalibrationError);
        }
        let mut accel_biases = [0; 3];
        let mut gyro_biases = [0; 3];
        for _ in 0..packet_count {
            self.dev.read_many(Register::FIFO_RW, buffer)?;
            let accel_temp = self.to_vector(buffer, 0);
            let gyro_temp = self.to_vector(buffer, 6);
            for i in 0..3 {
            accel_biases[i] += i32(accel_temp[i]);
            gyro_biases[i] += i32(gyro_temp[i]);
            }
        }
        for i in 0..3 {
            accel_biases[i] /= packet_count;
            gyro_biases[i] /= packet_count;
        }

        // Construct the gyro biases and push them to the hardware gyro bias
        // registers, which are reset to zero upon device startup.
        // Divide by 4 to get 32.9 LSB per deg/s to conform to expected bias
        // input format.
        // Biases are additive, so change sign on
        // calculated average gyro biases
        for i in 0..3 {
            gyro_biases[i] /= -4;
        }
        self.dev.write(Register::XG_OFFSET_H,
                        ((gyro_biases[0] >> 8) & 0xFF) as u8)?;
        self.dev.write(Register::XG_OFFSET_L, (gyro_biases[0] & 0xFF) as u8)?;
        self.dev.write(Register::YG_OFFSET_H,
                        ((gyro_biases[1] >> 8) & 0xFF) as u8)?;
        self.dev.write(Register::YG_OFFSET_L, (gyro_biases[1] & 0xFF) as u8)?;
        self.dev.write(Register::ZG_OFFSET_H,
                        ((gyro_biases[2] >> 8) & 0xFF) as u8)?;
        self.dev.write(Register::ZG_OFFSET_L, (gyro_biases[2] & 0xFF) as u8)?;

        // Compute accelerometer biases to be returned
        let resolution = self.accel_scale.resolution();
        let scale = G * resolution;

        // Set original values back and re-init device
        self.gyro_scale = orig_gyro_scale;
        self.accel_scale = orig_accel_scale;
        self.gyro_temp_data_rate = orig_gyro_temp_data_rate;
        self.accel_data_rate = orig_accel_data_rate;
        self.sample_rate_divisor = orig_sample_rate_divisor;
        self.init_mpu(delay)?;

       Ok([
           accel_biases[0] as f32 * scale,
           accel_biases[1] as f32 * scale,
           accel_biases[2] as f32 * scale,
        ])
    }

    fn to_vector(&self, buffer: &[u8], offset: usize) -> [i16; 3] {
        [((u16(buffer[offset + 1]) << 8) | u16(buffer[offset + 2]))
                     as i16,
                     ((u16(buffer[offset + 3]) << 8) | u16(buffer[offset + 4]))
                     as i16,
                     ((u16(buffer[offset + 5]) << 8) | u16(buffer[offset + 6]))
                     as i16
        ]
    }

    fn to_vector_inverted(&self, buffer: &[u8], offset: usize) -> [i16; 3] {
        [((u16(buffer[offset + 2]) << 8) + u16(buffer[offset + 1]))
                     as i16,
                     ((u16(buffer[offset + 4]) << 8) + u16(buffer[offset + 3]))
                     as i16,
                     ((u16(buffer[offset + 6]) << 8) + u16(buffer[offset + 5]))
                     as i16]
    }

    /// Reads the WHO_AM_I register; should return `0x71`
    pub fn who_am_i(&mut self) -> Result<u8, E> {
        self.dev.read(Register::WHO_AM_I)
    }
}

// Any device, any mode, no possible errors
impl<DEV, MODE> Mpu9250<DEV, MODE> {
    /// Returns Accelerometer resolution.
    pub fn accel_resolution(&self) -> f32 {
        self.accel_scale.resolution()
    }

    /// Returns Gyroscope resolution.
    pub fn gyro_resolution(&self) -> f32 {
        self.gyro_scale.resolution()
    }

    /// Returns Magnetometer resolution.
    pub fn mag_resolution(&self) -> f32 {
        self.mag_scale.resolution()
    }
}

/// SPI mode
pub const MODE: Mode = Mode { polarity: Polarity::IdleHigh,
                              phase: Phase::CaptureOnSecondTransition };

#[allow(dead_code)]
#[allow(non_camel_case_types)]
#[derive(Clone, Copy)]
#[doc(hidden)]
pub enum Register {
    ACCEL_CONFIG = 0x1c,
    ACCEL_CONFIG_2 = 0x1d,
    ACCEL_XOUT_H = 0x3b,
    ACCEL_YOUT_H = 0x3d,
    CONFIG = 0x1a,
    XG_OFFSET_H = 0x13, // User-defined trim values for gyroscope
    XG_OFFSET_L = 0x14,
    YG_OFFSET_H = 0x15,
    YG_OFFSET_L = 0x16,
    ZG_OFFSET_H = 0x17,
    ZG_OFFSET_L = 0x18,
    EXT_SENS_DATA_00 = 0x49,
    EXT_SENS_DATA_01 = 0x4a,
    EXT_SENS_DATA_02 = 0x4b,
    EXT_SENS_DATA_03 = 0x4c,
    EXT_SENS_DATA_04 = 0x4d,
    GYRO_CONFIG = 0x1b,
    SMPLRT_DIV = 0x19,
    GYRO_XOUT_H = 0x43,
    FIFO_EN = 0x23,
    I2C_MST_CTRL = 0x24,
    I2C_MST_STATUS = 0x36,
    I2C_SLV0_ADDR = 0x25,
    I2C_SLV0_CTRL = 0x27,
    I2C_SLV0_DO = 0x63,
    I2C_SLV0_REG = 0x26,
    I2C_SLV4_ADDR = 0x31,
    I2C_SLV4_CTRL = 0x34,
    I2C_SLV4_DI = 0x35,
    I2C_SLV4_DO = 0x33,
    I2C_SLV4_REG = 0x32,
    INT_PIN_CFG = 0x37,
    INT_ENABLE = 0x38,
    INT_STATUS = 0x3a,
    PWR_MGMT_1 = 0x6b,
    PWR_MGMT_2 = 0x6c,
    TEMP_OUT_H = 0x41,
    USER_CTRL = 0x6a,
    BANK_SEL = 0x6d,
    MEM_ADDR = 0x6e,
    MEM_RW = 0x6f,
    DMP_START_ADDR = 0x70,
    FIFO_COUNT_H = 0x72,
    FIFO_RW = 0x74,
    WHO_AM_I = 0x75,
    XA_OFFSET_H = 0x77,
    XA_OFFSET_L = 0x78,
    YA_OFFSET_H = 0x7A,
    YA_OFFSET_L = 0x7B,
    ZA_OFFSET_H = 0x7D,
    ZA_OFFSET_L = 0x7E,
}

const R: u8 = 1 << 7;
const W: u8 = 0 << 7;

impl Register {
    fn read_address(&self) -> u8 {
        *self as u8 | R
    }

    fn write_address(&self) -> u8 {
        *self as u8 | W
    }
}

#[allow(dead_code)]
#[allow(non_camel_case_types)]
#[derive(Clone, Copy)]
#[doc(hidden)]
pub enum DmpMemory {
	CFG_LP_QUAT = 2712,
	END_ORIENT_TEMP = 1866,
	CFG_27 = 2742,
	CFG_20 = 2224,
	CFG_23 = 2745,
	CFG_FIFO_ON_EVENT = 2690,
	END_PREDICTION_UPDATE = 1761,
	CGNOTICE_INTR = 2620,
	X_GRT_Y_TMP = 1358,
	CFG_DR_INT = 1029,
	CFG_AUTH = 1035,
	UPDATE_PROP_ROT = 1835,
	END_COMPARE_Y_X_TMP2 = 1455,
	SKIP_X_GRT_Y_TMP = 1359,
	SKIP_END_COMPARE = 1435,
	FCFG_3 = 1088,
	FCFG_2 = 1066,
	FCFG_1 = 1062,
	END_COMPARE_Y_X_TMP3 = 1434,
	FCFG_7 = 1073,
	FCFG_6 = 1106,
	FLAT_STATE_END = 1713,
	SWING_END_4 = 1616,
	SWING_END_2 = 1565,
	SWING_END_3 = 1587,
	SWING_END_1 = 1550,
	CFG_8 = 2718,
	CFG_15 = 2727,
	CFG_16 = 2746,
	CFG_EXT_GYRO_BIAS = 1189,
	END_COMPARE_Y_X_TMP = 1407,
	DO_NOT_UPDATE_PROP_ROT = 1839,
	CFG_7 = 1205,
	FLAT_STATE_END_TEMP = 1683,
	END_COMPARE_Y_X = 1484,
	SKIP_SWING_END_1 = 1551,
	SKIP_SWING_END_3 = 1588,
	SKIP_SWING_END_2 = 1566,
	TILTG75_START = 1672,
	CFG_6 = 2753,
	TILTL75_END = 1669,
	END_ORIENT = 1884,
	CFG_FLICK_IN = 2573,
	TILTL75_START = 1643,
	CFG_MOTION_BIAS = 1208,
	X_GRT_Y = 1408,
	TEMPLABEL = 2324,
	CFG_ANDROID_ORIENT_INT = 1853,
	CFG_GYRO_RAW_DATA = 2722,
	X_GRT_Y_TMP2 = 1379,

	D_0_22 = 22+512,
	D_0_24 = 24+512,

	D_0_36 = 36,
	//D_0_52 = 52, // Same as D_TILT1_H
	D_0_96 = 96,
	D_0_104 = 104,
	D_0_108 = 108,
	D_0_163 = 163,
	D_0_188 = 188,
	D_0_192 = 192,
	D_0_224 = 224,
	D_0_228 = 228,
	D_0_232 = 232,
	D_0_236 = 236,

	D_1_2 = 256 + 2,
	D_1_4 = 256 + 4,
	D_1_8 = 256 + 8,
	D_1_10 = 256 + 10,
	D_1_24 = 256 + 24,
	D_1_28 = 256 + 28,
	D_1_36 = 256 + 36,
	D_1_40 = 256 + 40,
	D_1_44 = 256 + 44,
	D_1_72 = 256 + 72,
	D_1_74 = 256 + 74,
	D_1_79 = 256 + 79,
	D_1_88 = 256 + 88,
	D_1_90 = 256 + 90,
	D_1_92 = 256 + 92,
	D_1_96 = 256 + 96,
	D_1_98 = 256 + 98,
	D_1_106 = 256 + 106,
	D_1_108 = 256 + 108,
	D_1_112 = 256 + 112,
	D_1_128 = 256 + 144,
	D_1_152 = 256 + 12,
	D_1_160 = 256 + 160,
	D_1_176 = 256 + 176,
	D_1_178 = 256 + 178,
	D_1_218 = 256 + 218,
	D_1_232 = 256 + 232,
	D_1_236 = 256 + 236,
	D_1_240 = 256 + 240,
	D_1_244 = 256 + 244,
	D_1_250 = 256 + 250,
	D_1_252 = 256 + 252,
	D_2_12 = 512 + 12,
	D_2_96 = 512 + 96,
	D_2_108 = 512 + 108,
	D_2_208 = 512 + 208,
	D_2_224 = 512 + 224,
	//D_2_236 = 512 + 236, // Same as FLICK_UPPER
	D_2_244 = 512 + 244,
	D_2_248 = 512 + 248,
	D_2_252 = 512 + 252,

	CPASS_BIAS_X = 35 * 16 + 4,
	CPASS_BIAS_Y = 35 * 16 + 8,
	CPASS_BIAS_Z = 35 * 16 + 12,
	CPASS_MTX_00 = 36 * 16,
	CPASS_MTX_01 = 36 * 16 + 4,
	CPASS_MTX_02 = 36 * 16 + 8,
	CPASS_MTX_10 = 36 * 16 + 12,
	CPASS_MTX_11 = 37 * 16,
	CPASS_MTX_12 = 37 * 16 + 4,
	CPASS_MTX_20 = 37 * 16 + 8,
	CPASS_MTX_21 = 37 * 16 + 12,
	CPASS_MTX_22 = 43 * 16 + 12,
	D_EXT_GYRO_BIAS_X = 61 * 16,
	D_EXT_GYRO_BIAS_Y = 61 * 16 + 4,
	D_EXT_GYRO_BIAS_Z = 61 * 16 + 8,
	D_ACT0 = 40 * 16,
	D_ACSX = 40 * 16 + 4,
	D_ACSY = 40 * 16 + 8,
	D_ACSZ = 40 * 16 + 12,

	FLICK_MSG = 45 * 16 + 4,
	FLICK_COUNTER = 45 * 16 + 8,
	FLICK_LOWER = 45 * 16 + 12,
	FLICK_UPPER = 46 * 16 + 12,

	D_AUTH_OUT = 992,
	D_AUTH_IN = 996,
	D_AUTH_A = 1000,
	D_AUTH_B = 1004,

	D_PEDSTD_BP_B = 768 + 0x1C,
	D_PEDSTD_HP_A = 768 + 0x78,
	D_PEDSTD_HP_B = 768 + 0x7C,
	D_PEDSTD_BP_A4 = 768 + 0x40,
	D_PEDSTD_BP_A3 = 768 + 0x44,
	D_PEDSTD_BP_A2 = 768 + 0x48,
	D_PEDSTD_BP_A1 = 768 + 0x4C,
	D_PEDSTD_INT_THRSH = 768 + 0x68,
	D_PEDSTD_CLIP = 768 + 0x6C,
	D_PEDSTD_SB = 768 + 0x28,
	D_PEDSTD_SB_TIME = 768 + 0x2C,
	D_PEDSTD_PEAKTHRSH = 768 + 0x98,
	D_PEDSTD_TIML = 768 + 0x2A,
	D_PEDSTD_TIMH = 768 + 0x2E,
	D_PEDSTD_PEAK = 768 + 0x94,
	D_PEDSTD_STEPCTR = 768 + 0x60,
	D_PEDSTD_TIMECTR = 964,
	D_PEDSTD_DECI = 768 + 0xA0,

	//D_HOST_NO_MOT = 976, // Same as D_EXT_GYRO_BIAS_X
	D_ACCEL_BIAS = 660,

	D_ORIENT_GAP = 76,

	D_TILT0_H = 48,
	D_TILT0_L = 50,
	D_TILT1_H = 52,
	D_TILT1_L = 54,
	D_TILT2_H = 56,
	D_TILT2_L = 58,
	D_TILT3_H = 60,
	D_TILT3_L = 62,
}

impl Into<u16> for DmpMemory {
    fn into(self) -> u16 {
        self as u16
    }
}

/// Unscaled IMU measurements (LSB)
#[derive(Clone, Copy, Debug)]
pub struct UnscaledImuMeasurements<T> {
    /// Accelerometer measurements (LSB)
    pub accel: T,
    /// Gyroscope measurements (LSB)
    pub gyro: T,
    /// Temperature sensor measurement (LSB)
    pub temp: i16,
}

/// Scaled IMU measurements converted to units
#[derive(Clone, Copy, Debug)]
pub struct ImuMeasurements<T> {
    /// Accelerometer measurements (g)
    pub accel: T,
    /// Gyroscope measurements (rad/s)
    pub gyro: T,
    /// Temperature sensor measurement (C)
    pub temp: f32,
}

/// Unscaled MARG measurements (LSB)
#[derive(Copy, Clone, Debug)]
pub struct UnscaledMargMeasurements<T> {
    /// Accelerometer measurements (LSB)
    pub accel: T,
    /// Gyroscope measurements (LSB)
    pub gyro: T,
    /// Magnetometer measurements (LSB)
    pub mag: T,
    /// Temperature sensor measurement (LSB)
    pub temp: i16,
}

/// MARG measurements scaled with respective scales and converted
/// to appropriate units.
#[derive(Copy, Clone, Debug)]
pub struct MargMeasurements<T> {
    /// Accelerometer measurements (g)
    pub accel: T,
    /// Gyroscope measurements (rad/s)
    pub gyro: T,
    /// Magnetometer measurements (μT)
    pub mag: T,
    /// Temperature sensor measurement (C)
    pub temp: f32,
}

/// DMP measurement scaled with respective scales and converted
/// to appropriate units. Each measurement will be present only
/// if the corresponding features is activated in [`dmp features`]
///
/// [`dmp features`]: ./struct.DmpFeatures.html
#[derive(Copy, Clone, Debug)]
pub struct UnscaledDmpMeasurement<T1, T2> {
    /// raw quaternion (LSB)
    pub quaternion: Option<T2>,
    /// Accelerometer measurements (LSB)
    pub accel: Option<T1>,
    /// Gyroscope measurements (LSB)
    pub gyro: Option<T1>,
}

/// DMP measurement scaled with respective scales and converted
/// to appropriate units. Each measurement will be present only
/// if the corresponding features is activated in [`dmp features`]
///
/// [`dmp features`]: ./struct.DmpFeatures.html
#[derive(Copy, Clone, Debug)]
pub struct DmpMeasurement<T1, T2> {
    /// Normalized quaternion
    pub quaternion: Option<T2>,
    /// Accelerometer measurements (g)
    pub accel: Option<T1>,
    /// Gyroscope measurements (rad/s)
    pub gyro: Option<T1>,
}

fn transpose<T, E>(o: Option<Result<T, E>>) -> Result<Option<T>, E> {
    match o {
        Some(Ok(x)) => Ok(Some(x)),
        Some(Err(e)) => Err(e),
        None => Ok(None),
    }
}<|MERGE_RESOLUTION|>--- conflicted
+++ resolved
@@ -1026,28 +1026,16 @@
         }
 
         // disable gyroscope auto calibration
-<<<<<<< HEAD
-        let gyro_auto_calibrate =
-            [0xb8, 0xaa, 0xaa, 0xaa, 0xb0, 0x88, 0xc3, 0xc5, 0xc7];
-        self.write_mem(DmpMemory::CFG_MOTION_BIAS, &gyro_auto_calibrate)?;
-
-        if features.raw_gyro {
-            let conf = if false {
-                // send cal gyro?
-=======
-        const CFG_MOTION_BIAS: u16 = 1208;
         let gyro_auto_calibrate = if features.gyro_auto_calibrate {
             [0xb8, 0xaa, 0xb3, 0x8d, 0xb4, 0x98, 0x0d, 0x35, 0x5d]
         } else {
             [0xb8, 0xaa, 0xaa, 0xaa, 0xb0, 0x88, 0xc3, 0xc5, 0xc7]
         };
-        self.write_mem(CFG_MOTION_BIAS, &gyro_auto_calibrate)?;
+        self.write_mem(DmpMemory::CFG_MOTION_BIAS, &gyro_auto_calibrate)?;
 
         if features.raw_gyro {
-            const CFG_GYRO_RAW_DATA: u16 = 2722;
             let conf = if features.gyro_auto_calibrate {
                 // send cal gyro
->>>>>>> 7fcfe3a4
                 [0xb2, 0x8b, 0xb6, 0x9b]
             } else {
                 // do not send cal gyro
